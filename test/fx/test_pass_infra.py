# Owner(s): ["oncall: fx"]

import torch
import torch.fx as fx

from torch.testing._internal.common_utils import TestCase
from torch.fx.passes.infra.pass_base import PassResult
from torch.fx.passes.infra.pass_manager import (
    PassManager,
    this_before_that_pass_constraint,
<<<<<<< HEAD
    topological_sort_passes,
    post_pass_hook,
=======
    _topological_sort_passes,
>>>>>>> d78ccee2
)

def replace_add_with_mul_pass(gm):
    modified = False
    for node in gm.graph.nodes:
        if node.op == "call_function" and node.target == torch.add:
            node.target = torch.mul
            modified = True
    return PassResult(gm, modified)

def replace_mul_with_div_pass(gm):
    modified = False
    for node in gm.graph.nodes:
        if node.op == "call_function" and node.target == torch.mul:
            node.target = torch.div
            modified = True
    return PassResult(gm, modified)

class AddModule(torch.nn.Module):
    def __init__(self):
        super().__init__()

    def forward(self, x):
        y = torch.add(x, x)
        z = torch.add(y, x)
        return z


class TestPassManager(TestCase):
    def test_pass_manager(self):
        """
        Tests that the pass manager runs the passes correctly.
        """

        m = AddModule()
        traced_m = torch.fx.symbolic_trace(m)
        pm = PassManager(passes=[replace_add_with_mul_pass, replace_mul_with_div_pass], steps=5)

        pm.validate_constraints()
        self.assertEqual(len(pm.passes), 2)

        res = pm(traced_m)
        modified_m = res.graph_module
        assert isinstance(modified_m, fx.GraphModule)

        # Check that all call_function nodes are divs
        for node in modified_m.graph.nodes:
            if node.op == "call_function":
                self.assertEqual(node.target, torch.div)

    def test_this_before_that_pass_constraint(self):
        """
        Tests the construction of constraints
        """
        passes = [lambda x: 2 * x for _ in range(10)]
        pm = PassManager(passes)

        # add unfulfillable constraint
        pm.add_constraint(this_before_that_pass_constraint(passes[-1], passes[0]))

        with self.assertRaises(RuntimeError):
            pm.validate_constraints()


    def test_pass_manager_checks(self):
        """
        Tests that users can add in check functions correctly
        """
        m = AddModule()
        traced_m = fx.symbolic_trace(m)
        pm = PassManager(passes=[replace_add_with_mul_pass, replace_mul_with_div_pass])

        def check_div_target(graph_module):
            for node in graph_module.graph.nodes:
                if node.op == "call_function" and node.target != torch.div:
                    raise ValueError("Target should be div!")
        pm.add_checks(check_div_target)

        with self.assertRaises(ValueError):
            pm(traced_m)

    def test_pass_manager_bad_checks(self):
        """
        Checks that we error if we pass in a check function with the wrong parameters
        """
        def check_bad_args(graph_module, i):
            pass

        pm = PassManager()
        self.assertRaises(TypeError, pm.add_checks, check_bad_args)

    def test_pass_manager_hooks(self):
        """
        Tests that hooks are added correctly
        """
        num_call_func = 0

        def count_num_call_func(graph_module):
            nonlocal num_call_func
            for node in graph_module.graph.nodes:
                if node.op == "call_function":
                    num_call_func += 1

        m = AddModule()
        traced_m = fx.symbolic_trace(m)
        PassManager(passes=[
            post_pass_hook(replace_add_with_mul_pass, *(count_num_call_func,)),
            post_pass_hook(replace_mul_with_div_pass, *(count_num_call_func,)),
        ])(traced_m)

        self.assertEqual(num_call_func, 4)


    def test_topological_sort(self):
        """
        Tests that passes are correctly ordered based on contraints.
        """

        def pass0(x):
            return x

        def pass1(x):
            return x + 1

        def pass2(x):
            return x + 2

        def pass3(x):
            return x + 3

        def pass4(x):
            return x + 4

        def pass5(x):
            return x + 5

        # Not passing any constraints should keep the original order
        passes = [pass0, pass1, pass2, pass3, pass4, pass5]
        sorted = _topological_sort_passes(passes, [])
        self.assertEqual(sorted, passes)

        # Graph that we are constructing:
        #     5 ---->  0  <---- 4
        #     |                 |
        #     +-> 2 -> 3 -> 1 <-+
        # Which has a possible topological order of: [4, 5, 0, 2, 3, 1]
        passes = [pass0, pass1, pass2, pass3, pass4, pass5]
        constraints = [
            this_before_that_pass_constraint(pass5, pass0),
            this_before_that_pass_constraint(pass5, pass2),
            this_before_that_pass_constraint(pass4, pass0),
            this_before_that_pass_constraint(pass4, pass1),
            this_before_that_pass_constraint(pass2, pass3),
            this_before_that_pass_constraint(pass3, pass1),
        ]
        sorted = _topological_sort_passes(passes, constraints)
        self.assertEqual(sorted, [pass4, pass5, pass0, pass2, pass3, pass1])

        # Circular dependency should result in the circular_dep flag being set
        passes = [pass0, pass1, pass2]
        constraints = [
            this_before_that_pass_constraint(passes[0], passes[1]),
            this_before_that_pass_constraint(passes[1], passes[2]),
            this_before_that_pass_constraint(passes[2], passes[0]),
        ]
        with self.assertRaises(RuntimeError) as e:
            _topological_sort_passes(passes, constraints)
        expected_error_msg = f"Circular dependency detected within the following passes: {passes}"
        self.assertEqual(e.exception.args[0], expected_error_msg)

    def test_validation_inputs(self):
        """
        Tests that the validation function runs correctly.
        """
        m = AddModule()
        traced_m = torch.fx.symbolic_trace(m)
        pm = PassManager(passes=[replace_add_with_mul_pass, replace_mul_with_div_pass], run_checks_after_each_pass=True)

        with self.assertRaises(RuntimeError):
            pm(traced_m, **{"input": torch.ones(1, 3), "rtol": 1e-05})<|MERGE_RESOLUTION|>--- conflicted
+++ resolved
@@ -8,12 +8,8 @@
 from torch.fx.passes.infra.pass_manager import (
     PassManager,
     this_before_that_pass_constraint,
-<<<<<<< HEAD
-    topological_sort_passes,
+    _topological_sort_passes,
     post_pass_hook,
-=======
-    _topological_sort_passes,
->>>>>>> d78ccee2
 )
 
 def replace_add_with_mul_pass(gm):
