--- conflicted
+++ resolved
@@ -8,7 +8,6 @@
 #include <ATen/native/ConvUtils.h>
 #include <ATen/native/CPUBlas.h>
 #include <ATen/native/Unfold2d.h>
-#include <ATen/native/ConvUtils.h>
 #include <c10/util/irange.h>
 
 namespace at {
@@ -27,26 +26,31 @@
   const int64_t pad_width = padding[1];
   const int64_t stride_height = stride[0];
   const int64_t stride_width = stride[1];
-  const int64_t dim_planes = 1;
-  const int64_t dim_height = 2;
-  const int64_t dim_width = 3;
-  const int64_t n_input_plane = input.size(dim_planes);
-  const int64_t input_height = input.size(dim_height);
-  const int64_t input_width = input.size(dim_width);
-  const int64_t output_height =
-      (input_height + 2 * pad_height - kernel_height) / stride_height + 1;
-  const int64_t output_width =
-      (input_width + 2 * pad_width - kernel_width) / stride_width + 1;
   const int64_t batch_size = input.size(0);
+  const int64_t n_input_plane = input.size(1);
+  const int64_t input_height = input.size(2);
+  const int64_t input_width = input.size(3);
+  const int64_t output_height = (input_height + 2 * pad_height - kernel_height) / stride_height + 1;
+  const int64_t output_width =  (input_width + 2 * pad_width - kernel_width) / stride_width + 1;
+
+  bool is_channels_last = input.suggest_memory_format() == at::MemoryFormat::ChannelsLast;
 
   Tensor columns;
   if ((kernel_height == 1) && (stride_height == 1) && (pad_height == 0) &&
       (kernel_width == 1) && (stride_width == 1) && (pad_width == 0)) {
     // Columns are just a view on the input for the 1x1 kernel special case.
-    columns = input.view({batch_size, n_input_plane, output_height * output_width}).detach();
+    if (is_channels_last) {
+      columns = input.as_strided({batch_size, output_height * output_width, n_input_plane},
+          {output_height * output_width * n_input_plane, n_input_plane, 1}).detach();
+    } else {
+      columns = input.view({batch_size, n_input_plane, output_height * output_width}).detach();
+    }
   } else {
-    columns = at::empty({batch_size, n_input_plane * kernel_height * kernel_width,
-        output_height * output_width}, input.options());
+    int64_t row = is_channels_last ?
+        output_height * output_width : n_input_plane * kernel_height * kernel_width;
+    int64_t col = is_channels_last ?
+        kernel_height * kernel_width * n_input_plane : output_height * output_width;
+    columns = at::empty({batch_size, row, col}, input.options());
     AT_DISPATCH_ALL_TYPES_AND(kBFloat16, input.scalar_type(), "slow_conv2d_cpu", [&]{
       auto input_a = input.accessor<scalar_t, 4>();
       auto columns_a = columns.accessor<scalar_t, 3>();
@@ -70,7 +74,8 @@
               input_height,
               input_width,
               output_height,
-              output_width);
+              output_width,
+              is_channels_last);
         }
       });
     });
@@ -204,16 +209,6 @@
   }
 }
 
-static inline Tensor finput_as_input_view(const Tensor& self,
-    at::MemoryFormat memory_format = at::MemoryFormat::Contiguous) {
-  const int64_t n = self.size(0);
-  const int64_t c = self.size(1);
-  const int64_t hw = self.size(2) * self.size(3);
-  return memory_format == at::MemoryFormat::ChannelsLast
-      ? self.as_strided({n, hw, c}, {hw * c, c, 1}) // CL: view as {n, hw, c}
-      : self.view({n, c, hw}); // CF: view as {n, c, hw}
-}
-
 template <typename scalar_t>
 static void slow_conv2d_update_output_frame(
     TensorAccessor<scalar_t, 3> input,
@@ -232,34 +227,8 @@
     int64_t input_width,
     int64_t n_output_plane,
     int64_t output_height,
-<<<<<<< HEAD
     int64_t output_width,
-    bool is_channels_last,
-    bool skip_unfolding) {
-  // Note: this is a no_group conv2d
-  if (!skip_unfolding) {
-    unfolded2d_copy_stub(
-        kCPU,
-        c10::CppTypeToScalarType<scalar_t>::value,
-        finput.data(),
-        input.data(),
-        kernel_height,
-        kernel_width,
-        stride_height,
-        stride_width,
-        pad_height,
-        pad_width,
-        n_input_plane,
-        input_height,
-        input_width,
-        output_height,
-        output_width,
-        is_channels_last);
-  }
-
-=======
-    int64_t output_width) {
->>>>>>> 886d5907
+    bool is_channels_last) {
   const int beta = has_bias ? 1 : 0;
 
   // Compute out = weight * input
@@ -392,7 +361,7 @@
   const int64_t stride_height = stride[0];
   const int64_t stride_width = stride[1];
 
-  bool use_channels_last = thnn_conv_use_channels_last(input_, weight_, false, false, false);
+  bool use_channels_last = thnn_conv_use_channels_last(input_, weight_);
   auto memory_format = use_channels_last ? at::MemoryFormat::ChannelsLast : at::MemoryFormat::Contiguous;
 
   const Tensor weight = view_weight_2d(weight_, memory_format);
@@ -409,33 +378,21 @@
       pad_width,
       false);
 
-<<<<<<< HEAD
   const Tensor input = input_.contiguous(memory_format);
+
+  // Compute shape of columnized data excluding batch dim.
+  const int64_t batch_size = input.size(0);
+  const int64_t n_input_plane = input.size(1);
+  const int64_t input_height = input.size(2);
+  const int64_t input_width = input.size(3);
+  const int64_t output_height = (input_height + 2 * pad_height - kernel_height) / stride_height + 1;
+  const int64_t output_width = (input_width + 2 * pad_width - kernel_width) / stride_width + 1;
+  const int64_t fgrad_input_size = n_input_plane * kernel_height * kernel_width * output_height * output_width;
+
   const Tensor grad_output = grad_output_.contiguous(memory_format);
   grad_input.resize_as_(input, memory_format);
-=======
-  const Tensor input = input_.contiguous();
-
-  // Compute shape of columnized data excluding batch dim.
-  const int64_t dim_planes = 1;
-  const int64_t dim_height = 2;
-  const int64_t dim_width = 3;
-  const int64_t n_input_plane = input.size(dim_planes);
-  const int64_t input_height = input.size(dim_height);
-  const int64_t input_width = input.size(dim_width);
-  const int64_t output_height =
-      (input_height + 2 * pad_height - kernel_height) / stride_height + 1;
-  const int64_t output_width =
-      (input_width + 2 * pad_width - kernel_width) / stride_width + 1;
-  const int64_t fgrad_input_size =
-      n_input_plane * kernel_height * kernel_width * output_height * output_width;
-
-  const Tensor grad_output = grad_output_.contiguous();
-  grad_input.resize_as_(input);
->>>>>>> 886d5907
   grad_input.zero_();
   TORCH_CHECK(grad_input.is_contiguous(memory_format), "slow_conv2d: grad_input must be contiguous");
-  const int64_t batch_size = input.size(0);
 
   AT_DISPATCH_FLOATING_TYPES_AND(
       kBFloat16, input.scalar_type(), "slow_conv2d_cpu_grad_input", [&] {
@@ -527,7 +484,7 @@
   const int64_t stride_height = stride[0];
   const int64_t stride_width = stride[1];
 
-  bool use_channels_last = thnn_conv_use_channels_last(input, grad_weight, false, false, false);
+  bool use_channels_last = thnn_conv_use_channels_last(input, grad_weight);
   auto memory_format = use_channels_last ? at::MemoryFormat::ChannelsLast : at::MemoryFormat::Contiguous;
 
   TORCH_CHECK(grad_weight.is_contiguous(memory_format), "slow_conv2d: grad_weight must be contiguous");
@@ -546,13 +503,8 @@
       pad_width,
       true);
 
-<<<<<<< HEAD
   auto grad_output = grad_output_.contiguous(memory_format);
-  TORCH_CHECK(finput.is_contiguous(), "slow_conv2d: finput must be contiguous");
-=======
-  auto grad_output = grad_output_.contiguous();
   Tensor finput = compute_columns2d(input, padding, stride, kernel_size);
->>>>>>> 886d5907
 
   const int64_t batch_size = input.size(0);
 
@@ -592,7 +544,7 @@
   const int64_t stride_height = stride[0];
   const int64_t stride_width = stride[1];
 
-  bool use_channels_last = thnn_conv_use_channels_last(self, weight_, false, false, false);
+  bool use_channels_last = thnn_conv_use_channels_last(self, weight_);
   auto memory_format = use_channels_last ? at::MemoryFormat::ChannelsLast : at::MemoryFormat::Contiguous;
 
   const Tensor weight_2d = view_weight_2d(weight_, memory_format);
@@ -611,46 +563,20 @@
       false);
 
   const Tensor input = self.contiguous(memory_format);
+  const int64_t batch_size = input.size(0);
   const int64_t n_input_plane = input.size(1);
   const int64_t input_height = input.size(2);
   const int64_t input_width = input.size(3);
   const int64_t n_output_plane = weight_2d.size(0);
   const int64_t output_height = (input_height + 2 * pad_height - kernel_height) / stride_height + 1;
   const int64_t output_width = (input_width + 2 * pad_width - kernel_width) / stride_width + 1;
-  const int64_t batch_size = input.size(0);
-
-<<<<<<< HEAD
-  // resize output buffer according to memory format.
+
+  Tensor finput = compute_columns2d(input, padding, stride, kernel_size);
   output.resize_({batch_size, n_output_plane, output_height, output_width}, memory_format);
-
-  // 1x1 kernel, finput is memory view of input, im2col is skipped
-  bool skip_unfolding = (input.ndimension() == 4) &&
-      (kernel_height == 1) && (stride_height == 1) && (pad_height == 0) &&
-      (kernel_width == 1) && (stride_width == 1) && (pad_width == 0);
-
-  if (skip_unfolding) {
-    finput = finput_as_input_view(input, memory_format).detach();
-  } else {
-    if (use_channels_last) {
-      finput.resize_({batch_size, output_height * output_width, kernel_height * kernel_width * n_input_plane});
-    } else {
-      finput.resize_({batch_size, n_input_plane * kernel_height * kernel_width, output_height * output_width});
-    }
-  }
-
   if (bias.defined()) {
     output.copy_(bias.reshape({-1, 1, 1}));
   }
-  TORCH_CHECK(output.is_contiguous(memory_format) && finput.is_contiguous(),
-              "slow_conv2d output tensors must be contiguous");
-=======
-  Tensor finput = compute_columns2d(input, padding, stride, kernel_size);
-  output.resize_({batch_size, n_output_plane, output_height, output_width});
-  if (bias.defined()) {
-    output.copy_(bias.reshape({-1, 1, 1}));
-  }
-  TORCH_CHECK(output.is_contiguous(), "slow_conv2d output tensor must be contiguous");
->>>>>>> 886d5907
+  TORCH_CHECK(output.is_contiguous(memory_format), "slow_conv2d output tensor must be contiguous");
 
   AT_DISPATCH_ALL_TYPES_AND(kBFloat16, input.scalar_type(), "slow_conv2d_cpu", [&]{
     auto input_a = input.accessor<scalar_t, 4>();
@@ -681,8 +607,7 @@
             n_output_plane,
             output_height,
             output_width,
-            use_channels_last,
-            skip_unfolding);
+            use_channels_last);
       }
     });
   });
