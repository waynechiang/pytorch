--- conflicted
+++ resolved
@@ -845,19 +845,11 @@
 
   static void checkAndStartRecordFunction(Frame& frame, Stack& stack) {
     if (!frame.record_function) {
-<<<<<<< HEAD
-      auto step_callbacks = at::getStepCallbacksUnlessEmpty(
-          at::RecordScope::TORCHSCRIPT_FUNCTION);
-      if (C10_UNLIKELY(step_callbacks.has_value())) {
-        auto rec_fn =
-            std::make_unique<at::RecordFunction>(std::move(*step_callbacks));
-=======
       auto step_callbacks =
           at::getStepCallbacks(at::RecordScope::TORCHSCRIPT_FUNCTION);
       if (!step_callbacks.empty()) {
         auto rec_fn =
             std::make_unique<at::RecordFunction>(std::move(step_callbacks));
->>>>>>> 8d93f6b4
         TORCH_INTERNAL_ASSERT_DEBUG_ONLY(rec_fn->isActive());
         if (rec_fn->needsInputs()) {
           rec_fn->before(
