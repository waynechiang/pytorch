--- conflicted
+++ resolved
@@ -250,13 +250,14 @@
                                    c10::SchemaArgType type) {
     std::unordered_set<at::Symbol> seen;
     for (size_t i = 0; i < arguments_list.size(); i++) {
-      if (arguments_list[i].alias_info()) {
-        if (arguments_list[i].alias_info()->isWildcardAfter()) {
+      const c10::Argument& argument = arguments_list[i];
+      if (argument.alias_info()) {
+        if (argument.alias_info()->isWildcardAfter()) {
           wildcard_set_.insert({type, i});
         } else {
           // This check is to ensure that the FunctionSchema will accurately
           // be represented when calling may_alias and may_contain_alias
-          for (const auto& set : arguments_list[i].alias_info()->afterSets()) {
+          for (const auto& set : argument.alias_info()->afterSets()) {
             if (seen.count(set)) {
               TORCH_WARN(
                   set.toQualString(),
@@ -268,6 +269,12 @@
           }
         }
       }
+      c10::optional<c10::AliasTypeSet> contained_types =
+          schema_.getAliasTypeSetContainedTypes(
+              schema_.mapTypeToAliasTypeSet(argument.type()));
+      if (contained_types && contained_types->size() > 0) {
+        container_set_.insert({type, i});
+      }
     }
   };
   // This function enforces more conservative results when the TORCH_WARN is
@@ -277,39 +284,13 @@
           const std::vector<c10::Argument>& arguments_list,
           c10::SchemaArgType type) {
         for (size_t i = 0; i < arguments_list.size(); i++) {
-<<<<<<< HEAD
-          const c10::Argument& argument = arguments_list[i];
-          if (argument.alias_info()) {
-            if (argument.alias_info()->isWildcardAfter()) {
-              wildcard_set_.insert({type, i});
-            } else {
-              // This check is to ensure that the FunctionSchema will accurately
-              // be represented when calling may_alias and may_contain_alias
-              // As of now, there are no schemas in native_functions.yaml
-              // that either have two inputs that share the same alias or two
-              // outputs that share the same alias, so this class optimizes
-              // alias checking from O(n^2) time to O(n) or less time.
-              for (const auto& set : argument.alias_info()->afterSets()) {
-                TORCH_INTERNAL_ASSERT(
-                    !seen.count(set),
-                    set.toQualString(),
-                    " invalidly appears twice in same argument list");
-                seen.insert(set);
-=======
           if (arguments_list[i].alias_info()) {
             for (const auto& set :
                  arguments_list[i].alias_info()->afterSets()) {
               if (duplicates.count(set)) {
                 wildcard_set_.insert({type, i});
->>>>>>> 450340bf
               }
             }
-          }
-          c10::optional<c10::AliasTypeSet> contained_types =
-              schema_.getAliasTypeSetContainedTypes(
-                  schema_.mapTypeToAliasTypeSet(argument.type()));
-          if (contained_types && contained_types->size() > 0) {
-            container_set_.insert({type, i});
           }
         }
       };
