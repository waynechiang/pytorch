--- conflicted
+++ resolved
@@ -208,18 +208,11 @@
 // Utils to convert at::Tensor to LazyTensor, and vice versa.
 
 // Section 0: c10::Tensorlist ==> lazy::TensorList
-<<<<<<< HEAD
-// note: GetTensorList is not totally parallel to GetLtcTensor; A TensorList skips
-//       the LazyTensor wrappers, assuming that the list of underlying IR nodes is
-//       actually more useful for downstream computations.  TBD.
-TORCH_API torch::lazy::Value GetTensorList(at::ITensorListRef tensors);
-=======
 // note: GetTensorList is not totally parallel to GetLtcTensor; A TensorList
 // skips
 //       the LazyTensor wrappers, assuming that the list of underlying IR nodes
 //       is actually more useful for downstream computations.  TBD.
-TORCH_API torch::lazy::Value GetTensorList(c10::ArrayRef<at::Tensor> tensors);
->>>>>>> a1eeab63
+TORCH_API torch::lazy::Value GetTensorList(at::ITensorListRef tensors);
 
 // Section 1: at::Tensor => LazyTensor.
 // Extracts the LazyTensor out of an at::Tensor. Returns a null LazyTensor
