--- conflicted
+++ resolved
@@ -199,25 +199,24 @@
         return repeat_count >= 10
 
 
-<<<<<<< HEAD
 class FP32MatMulPattern(Pattern):
 
     def __init__(self, prof: profile):
         super().__init__(prof)
         self.description = (
             "You are currently using GPU that supports TF32. "
-            "Please enable TF32 by setting 'torch.backends.cuda.matmul.allow_tf32 = True'")
-        for arch in torch.cuda.get_arch_list():
-            assert arch.startswith("sm_")
-            arch_no = int(arch[3:])
-            # For anything lower than sm_80, there is no TF32
-            if arch_no < 80:
-                self.skip = True
-                break
+            "Please enable TF32 by setting 'torch.backends.cuda.matmul.allow_tf32 = True'"
+        )
+
+    @property
+    def skip(self):
+        has_tf32 = all(
+            int(arch[3:]) >= 80 for arch in torch.cuda.get_arch_list())
+        return has_tf32
 
     def match(self, event: _ProfilerEvent):
         # If we saw this pattern once, we don't need to match it again
-        if event_type(event) != EventType.TorchOp:
+        if event_type(event) != _EventType.TorchOp:
             return False
         assert isinstance(event.extra_fields, _ExtraFields_TorchOp)
         if event.name() == "aten::mm":
@@ -229,17 +228,6 @@
         return self.description
 
 
-def eventTreeBFS(event_tree):
-    stack = deque(event_tree)
-    while stack:
-        curr_event = stack.popleft()
-        yield curr_event
-        for child_event in curr_event.children:
-            stack.append(child_event)
-
-
-=======
->>>>>>> 1d76cb29
 def source_code_location(event: _ProfilerEvent):
     while event:
         if event_type(event) == _EventType.PyCall or event_type(
@@ -253,14 +241,10 @@
 
 
 def report_all_anti_patterns(prof):
-<<<<<<< HEAD
-    anti_patterns = [ExtraCUDACopyPattern(prof), ForLoopIndexingPattern(prof), FP32MatMulPattern(prof)]
-=======
     anti_patterns = [
         ExtraCUDACopyPattern(prof),
         ForLoopIndexingPattern(prof)
     ]
->>>>>>> 1d76cb29
     reported = set()
     print(f"{'-'*40}TorchTidy Report{'-'*40}")
     for anti_pattern in anti_patterns:
